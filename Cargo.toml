--- conflicted
+++ resolved
@@ -35,11 +35,6 @@
 conv = "0.3.3"
 dirs = "5.0.1"
 edit = "0.1.4"
-<<<<<<< HEAD
-egui = "0.22"
-egui-wgpu = "0.22"
-egui-winit = { version = "0.22", default-features = false, features = ["links", "clipboard"] }
-=======
 egui = "0.23"
 eframe = { version = "0.23.0", default-features = false, features = [
     # "accesskit",     # Make egui comptaible with screen readers. NOTE: adds a lot of dependencies.
@@ -47,7 +42,6 @@
     "glow",          # Use the glow rendering backend. Alternative: "wgpu".
     "persistence",   # Enable restoring app state when restarting the app.
 ] }
->>>>>>> f5d14d3f
 futures = { version = "0.3", optional = true }
 httparse = "~1.8"
 image = "0.24.7"
