--- conflicted
+++ resolved
@@ -353,7 +353,6 @@
             }
         });
 
-<<<<<<< HEAD
         egui::CollapsingHeader::new("Coco Import/Export").show(ui, |ui| {
             let skip_import_mode = false;
             export_file_menu_result = export_file_menu(
@@ -362,23 +361,10 @@
                 &mut data.coco_file,
                 are_tools_active,
                 &mut data.options.core.import_export_trigger,
+                Some(&mut data.options.core.doublecheck_cocoexport_shape),
                 skip_import_mode,
             );
         });
-=======
-        ui.separator();
-
-        let skip_import_mode = false;
-        export_file_menu_result = export_file_menu(
-            ui,
-            "coco file",
-            &mut data.coco_file,
-            are_tools_active,
-            &mut data.options.core.import_export_trigger,
-            Some(&mut data.options.core.doublecheck_cocoexport_shape),
-            skip_import_mode,
-        );
->>>>>>> 74765528
 
         egui::CollapsingHeader::new("Predictive Labeling").show(ui, |ui| {
             let mut pd = mem::take(&mut data.predictive_labeling_data);
@@ -481,7 +467,6 @@
             &mut data.options.per_file_crowd,
             "export merged annotations per file",
         );
-<<<<<<< HEAD
         egui::CollapsingHeader::new("Coco Import/Export").show(ui, |ui| {
             let skip_import_mode = false;
             trace_ok_err(export_file_menu(
@@ -490,6 +475,7 @@
                 &mut data.coco_file,
                 are_tools_active,
                 &mut data.options.core.import_export_trigger,
+                Some(&mut data.options.core.doublecheck_cocoexport_shape),
                 skip_import_mode,
             ));
         });
@@ -504,18 +490,6 @@
             ));
             data.predictive_labeling_data = pd;
         });
-=======
-        let skip_import_mode = false;
-        trace_ok_err(export_file_menu(
-            ui,
-            "coco file",
-            &mut data.coco_file,
-            are_tools_active,
-            &mut data.options.core.import_export_trigger,
-            Some(&mut data.options.core.doublecheck_cocoexport_shape),
-            skip_import_mode,
-        ));
->>>>>>> 74765528
     });
     ui.separator();
     if show_inactive_tool_menu(ui, BRUSH_NAME, &mut visible_inactive_tools) {
